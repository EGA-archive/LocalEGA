--- conflicted
+++ resolved
@@ -1,10 +1,6 @@
 #!/usr/bin/env python3
 
 import sys
-<<<<<<< HEAD
-import logging
-=======
->>>>>>> 87a8e24d
 import asyncio
 from aiohttp import web
 import logging
