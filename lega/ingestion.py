#!/usr/bin/env python3
# -*- coding: utf-8 -*-

'''
####################################
#
# Ingestion API Front-end
#
####################################

We provide:

|------------------------------|-----------------|----------------|
| endpoint                     | accepted method |     Note       |
|------------------------------|-----------------|----------------|
| [LocalEGA-URL]/              |       GET       |                |
| [LocalEGA-URL]/ingest        |      POST       | requires login |
| [LocalEGA-URL]/create-inbox  |       GET       | requires login |
| [LocalEGA-URL]/status/<name> |       GET       |                |
|------------------------------|-----------------|----------------|

:author: Frédéric Haziza
:copyright: (c) 2017, NBIS System Developers.
'''

import sys
import os
import stat
import logging
import asyncio
import json
from concurrent.futures import ProcessPoolExecutor
from pathlib import Path

from colorama import Fore, Back
from aiohttp import web
from aiohttp_swaggerify import swaggerify
import aiohttp_cors
import jinja2
import aiohttp_jinja2

from .conf import CONF
from . import amqp as broker
from .db import (Status as db_status,
                 aiodb)
from .utils import (
    get_data as parse_data,
    only_central_ega,
    get_inbox,
    get_staging_area,
    checksum
)

LOG = logging.getLogger('ingestion')

@aiohttp_jinja2.template('index.html')
async def index(request):
    '''Main endpoint with documentation

    The template is `index.html` in the configured template folder.
    '''
    #return web.Response(text=f'\n{Fore.BLACK}{Back.YELLOW}GOOOoooooodddd morning, Vietnaaaam!{Back.RESET}{Fore.RESET}\n\n')
    return { 'country': 'Sweden', 'text' : '<p>There should be some info here.</p>' }
      


@only_central_ega
async def create_inbox(request):
    '''Inbox creation endpoint

    Not implemented yet.
    '''
    raise web.HTTPBadRequest(text=f'\n{Fore.BLACK}{Back.RED}Not implemented yet!{Back.RESET}{Fore.RESET}\n\n')

@only_central_ega
async def outgest(request):
    '''Outgestion endpoint

    Not implemented yet.
    '''
    raise web.HTTPBadRequest(text=f'\n{Fore.BLACK}{Back.RED}Not implemented yet!{Back.RESET}{Fore.RESET}\n\n')

async def status(request):
    '''Status endpoint
    '''
    file_id = request.match_info['name']
    LOG.info(f'Getting info for file_id {file_id}')
    res = await aiodb.get_info(request.app['db'], file_id)
    if not res:
        raise web.HTTPBadRequest(text=f'No info about file with id {file_id}... yet\n')
    filename, status, created_at, last_modified, stable_id = res
    return web.Response(text=f'Status for {file_id}: {status}'
                        f'\n\t* Created at: {created_at}'
                        f'\n\t* Last updated: {last_modified}'
                        f'\n\t* Submitted file name: {filename}\n'
                        f'\n\t* Stable file name: {stable_id}\n')

def process_submission(file_id,
                       submission,
                       inbox,
                       staging_area,
                       submission_id,
                       user_id):
    '''Main function to process a submission.

    The argument is a dictionnary with information regarding one file submission.
    This function will be called upon request, and run in a separate process (a member of the ProcessPoolExecutor)
    '''

    filename         = submission['filename']
    filehash         = submission['encryptedIntegrity']['hash']
    hash_algo        = submission['encryptedIntegrity']['algorithm']

    inbox_filepath = inbox / filename
    staging_filepath = staging_area / filename

    ################# Check integrity of encrypted file
    LOG.debug(f'Verifying the {hash_algo} checksum of encrypted file: {inbox_filepath}')
    with open(inbox_filepath, 'rb') as inbox_file: # Open the file in binary mode. No encoding dance.
        if not checksum(inbox_file, filehash, hashAlgo = hash_algo):
            errmsg = f'Invalid {hash_algo} checksum for {inbox_filepath}'
            LOG.warning(errmsg)
            raise Exception(errmsg)
    LOG.debug(f'Valid {hash_algo} checksum for {inbox_filepath}')

    ################# Moving encrypted file to staging area
    LOG.debug(f'Locking the file {inbox_filepath}')
    os.chmod(inbox_filepath, mode = stat.S_IRUSR) # 400: Remove write permissions

    ################# Publish internal message for the workers
    # In the separate process
    msg = {
        'file_id': file_id,
        'submission_id': submission_id,
        'user_id': user_id,
        'source': str(inbox_filepath),
        'target' : str(staging_filepath),
        'hash': submission['unencryptedIntegrity']['hash'],
        'hash_algo': submission['unencryptedIntegrity']['algorithm'],
    }
    _,channel = broker.get_connection()
    broker.publish(channel, json.dumps(msg), routing_to=CONF.get('message.broker','routing_todo'))
    LOG.debug('Message sent to broker')


@only_central_ega
async def ingest(request):
    '''Ingestion endpoint

    When a request is received, the POST data is parsed by `parse_data`,
    and provides information about the list of files to ingest

    The data is of the form:
    * submission id
    * user id
    * a list of files

    Each file is of the form:
    * filename
    * encrypted hash information (with both the hash value and the hash algorithm)
    * unencrypted hash information (with both the hash value and the hash algorithm)

    The hash algorithm we support are MD5 and SHA256, for the moment.

    We use a StreamResponse to send, stepwise, information about each file as they're processed.
    '''
    #assert( request[method == 'POST' )

    data = parse_data(await request.read())

    if not data:
        raise web.HTTPBadRequest(text='ERROR with POST data\n')

    response = web.StreamResponse(status=200,
                                  reason='OK',
                                  headers={'Content-Type': 'text/html'})
    await response.prepare(request)

    response.write(b'Preparing for Ingestion\n')
    await response.drain()

    submission_id = int(data['submissionId'])
    user_id       = int(data['userId'])

    inbox = get_inbox(user_id)
    LOG.info(f"Inbox area: {inbox}")

    staging_area = get_staging_area(submission_id, create=True)
    LOG.info(f"Staging area: {staging_area}")

    await aiodb.insert_submission(request.app['db'],
                                  submission_id = submission_id,
                                  user_id = user_id)

    # Creating a listing of the tasks to run.
    loop = request.app.loop
    success = 0
    total = len(data['files'])
    width = len(str(total))
    tasks = {} # (task -> file_id * str) mapping
    done = asyncio.Queue()

    for submission in data['files']:
        LOG.info(f"Submitting {submission['filename']}")
        file_id = await aiodb.insert_file(request.app['db'],
                                          filename  = submission['filename'],
                                          filehash  = submission['encryptedIntegrity']['hash'],
                                          hash_algo = submission['encryptedIntegrity']['algorithm'],
                                          submission_id = submission_id)
        LOG.debug(f'Created id {file_id} for {submission["filename"]}')
        assert file_id is not None, 'Ouch...database problem!'
        task = asyncio.ensure_future(
            loop.run_in_executor(None, process_submission,
                                 file_id,
                                 submission,
                                 inbox,
                                 staging_area,
                                 submission_id,
                                 user_id) # default executor, set to ProcessPoolExecutor in main()
        ) # That will start running the task
        task.add_done_callback(lambda f: done.put_nowait(f))
        tasks[task] = (file_id, submission['filename'])

    # Running the tasks and getting the results as they arrive.
    for n in range(1,total+1):

        task = await done.get()
        file_id, filename = tasks[task]
        try:
            task.result() # May raise the exception caught in the separate process
            res = f'[{n:{width}}/{total:{width}}] {filename} {Fore.GREEN}✓{Fore.RESET} (file id: {file_id})\n'
            success += 1 # no race here
            # It is already in state Received in the database
        except Exception as e:
            errmsg = f'Task in separate process raised {e!r}'
            LOG.error(errmsg)
            os.chmod(inbox / filename, mode = stat.S_IRUSR | stat.S_IWUSR | stat.S_IRGRP | stat.S_IWGRP) # Permission 660
            res = f'[{n:{width}}/{total:{width}}] {filename} {Fore.RED}x{Fore.RESET}\n'
            await aiodb.set_error(request.app['db'], file_id, errmsg)
            

        # Send the result to the responde as they arrive
        await response.write(res.encode())
        await response.drain()

    assert( done.empty() )

    r = f'Ingested {success} files (out of {total} files)\n'
    await response.write(r.encode())
    await response.write_eof()
    return response

async def init(app):
    '''Initialization running before the loop.run_forever'''
    try:
        app['db'] = await aiodb.create_pool(loop=app.loop,
                                            user=CONF.get('db','username'),
                                            password=CONF.get('db','password'),
                                            database=CONF.get('db','dbname'),
                                            host=CONF.get('db','host'),
                                            port=CONF.getint('db','port'))

        LOG.info('DB Engine created')

    except Exception as e:
        print('Connection error to the Postgres database\n',str(e))
        app.loop.call_soon(app.loop.stop)
        app.loop.call_soon(app.loop.close)
        sys.exit(2)

async def shutdown(app):
    '''Function run after a KeyboardInterrupt. After that: cleanup'''
    LOG.info('Shutting down the database engine')
    app['db'].close()
    await app['db'].wait_closed()

async def cleanup(app):
    '''Function run after a KeyboardInterrupt. Right after, the loop is closed'''
    LOG.info('Cancelling all pending tasks')
    for task in asyncio.Task.all_tasks():
        task.cancel()

# async def swagger_json(request):
#     return web.json_response(
#         request.app["_swagger_config"],
#         headers={ "X-Custom-Server-Header": "Custom data",})

def main(args=None):

    if not args:
        args = sys.argv[1:]

    CONF.setup(args) # re-conf

    loop = asyncio.get_event_loop()
    server = web.Application(loop=loop)

    # Where the templates are
<<<<<<< HEAD
    template_folder = CONF.get('ingestion','templates',fallback=None) # lazy fallback
    if not template_folder:
        template_folder = str(Path(__file__).parent / 'templates')
    LOG.debug(f'Template folder: {template_folder}')
    template_loader = jinja2.FileSystemLoader(template_folder)
=======
    template_loader = jinja2.FileSystemLoader(CONF.get('ingestion','templates',fallback=str(Path(__file__).parent / 'templates')))
>>>>>>> a9e507f9
    aiohttp_jinja2.setup(server, loader=template_loader)

    # Registering the routes
    LOG.info('Registering routes')
    server.router.add_get( '/'             , index        , name='root'       )
    server.router.add_post('/ingest'       , ingest       , name='ingestion'  )
    server.router.add_get( '/create-inbox' , create_inbox , name='inbox'      )
    server.router.add_get( '/status/{name}', status       , name='status'     )
    server.router.add_post('/outgest'      , outgest      , name='outgestion' )

    # # Swagger endpoint: /swagger.json
    # LOG.info('Preparing for Swagger')
    # swaggerify(server)
    # cors = aiohttp_cors.setup(server) # Must enable CORS
    # for route in server.router.routes(): # I don't bother and enable CORS for all routes
    #     cors.add(route, {
    #         CONF.get('swagger','url') : aiohttp_cors.ResourceOptions(
    #             allow_credentials=True,
    #             expose_headers=("X-Custom-Server-Header",),
    #             allow_headers=("X-Requested-With", "Content-Type"),
    #             max_age=3600,
    #         )
    #     })

    # Registering some initialization and cleanup routines
    LOG.info('Setting up callbacks')
    server.on_startup.append(init)
    server.on_shutdown.append(shutdown)
    server.on_cleanup.append(cleanup)

    # And ...... cue music!
    LOG.info('Starting the real deal')
    with ProcessPoolExecutor(max_workers=None) as executor: # max_workers=None number of processors on the machine
        loop.set_default_executor(executor)
        web.run_app(server,
                    host=CONF.get('ingestion','host'),
                    port=CONF.getint('ingestion','port'),
                    shutdown_timeout=0,
        )
        # https://github.com/aio-libs/aiohttp/blob/master/aiohttp/web.py
        # run_app already catches the KeyboardInterrupt and calls loop.close() at the end

        # LOG.info('Shutting down the executor')
        # executor.shutdown(wait=True)
        # # Done on exit of the with statement
        # # https://github.com/python/cpython/blob/master/Lib/concurrent/futures/_base.py#L580-L582

    LOG.info('Exiting the Ingestion server')

if __name__ == '__main__':
    main()
<|MERGE_RESOLUTION|>--- conflicted
+++ resolved
@@ -296,15 +296,13 @@
     server = web.Application(loop=loop)
 
     # Where the templates are
-<<<<<<< HEAD
+
     template_folder = CONF.get('ingestion','templates',fallback=None) # lazy fallback
     if not template_folder:
         template_folder = str(Path(__file__).parent / 'templates')
     LOG.debug(f'Template folder: {template_folder}')
     template_loader = jinja2.FileSystemLoader(template_folder)
-=======
-    template_loader = jinja2.FileSystemLoader(CONF.get('ingestion','templates',fallback=str(Path(__file__).parent / 'templates')))
->>>>>>> a9e507f9
+
     aiohttp_jinja2.setup(server, loader=template_loader)
 
     # Registering the routes
