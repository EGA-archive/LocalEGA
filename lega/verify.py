--- conflicted
+++ resolved
@@ -27,13 +27,12 @@
 from .utils.amqp import consume
 
 LOG = logging.getLogger(__name__)
-<<<<<<< HEAD
 
 def get_records(header):
     keyid = get_key_id(header)
     LOG.info(f'Key ID {keyid}')
-    keyurl = CONF.get('quality_control', 'keyserver_endpoint', raw=True) % keyid
-    use_ssl = CONF.getboolean('quality_control', 'use_ssl')
+    keyurl = CONF.get_value('quality_control', 'keyserver_endpoint', raw=True) % keyid
+    use_ssl = CONF.get_value('quality_control', 'verify_certificate', conv=bool)
     LOG.info(f'Retrieving the Private Key from {keyurl} (use_ssl: {use_ssl})')
 
     if use_ssl:
@@ -47,8 +46,6 @@
     with urlopen(keyurl, context=ctx) as response:
         privkey = response.read()
         return header_to_records(privkey, header, os.environ['LEGA_PASSWORD'])
-=======
->>>>>>> 214a5fc7
 
 @db.catch_error
 def work(chunk_size, mover, data):
@@ -83,8 +80,8 @@
 
     CONF.setup(args) # re-conf
 
-    store = getattr(storage, CONF.get('vault', 'driver', fallback='FileStorage'))
-    chunk_size = CONF.getint('vault', 'chunk_size', fallback=1<<22) # 4 MB
+    store = getattr(storage, CONF.get_value('vault', 'driver', default='FileStorage'))
+    chunk_size = CONF.get_value('vault', 'chunk_size', conv=int, default=1<<22) # 4 MB
     do_work = partial(work, chunk_size, store())
 
     consume(do_work, 'staged', 'completed')
