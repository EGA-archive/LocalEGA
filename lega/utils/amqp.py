--- conflicted
+++ resolved
@@ -10,10 +10,7 @@
 from ..conf import CONF
 
 LOG = logging.getLogger(__name__)
-<<<<<<< HEAD
-=======
 
->>>>>>> fcbefcc6
 
 def get_connection(domain, blocking=True):
     '''
@@ -33,12 +30,8 @@
             CONF.get_value(domain, 'username', default='guest'),
             CONF.get_value(domain, 'password', default='guest')
         ),
-<<<<<<< HEAD
-        'connection_attempts': CONF.getint(domain,'connection_attempts',fallback=10),
-        'retry_delay': CONF.getint(domain,'retry_delay',fallback=10), # seconds
-=======
-        'connection_attempts': CONF.get_value(domain, 'connection_attempts', conv=int, default=2),
->>>>>>> fcbefcc6
+        'connection_attempts': CONF.get_value(domain, 'connection_attempts', conv=int, default=10),
+        'retry_delay': CONF.get_value(domain,'retry_delay', conv=int, default=10), # seconds
     }
     heartbeat = CONF.get_value(domain, 'heartbeat', conv=int, default=0)
     if heartbeat is not None:  # can be 0
