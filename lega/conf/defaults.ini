[DEFAULT]
# log = /path/to/logger.yml or keyword (like 'default', 'debug', 'logstash', 'silent')
log = nope

[ingestion]
<<<<<<< HEAD
do_checksum = True

[quality_control]
keyserver_endpoint = https://ega_keys:9000/retrieve/%s/private
use_ssl = False
=======
path = /ega/inbox/%(user_id)s
staging = /ega/staging
>>>>>>> fcbefcc6

[inbox]
location = /ega/inbox/%s
mode = 2750

[vault]
<<<<<<< HEAD
###########################
# Back by POSIX fs
###########################
location = /ega/vault
mode = 2750
driver = FileStorage

###########################
# Backed by S3
###########################
# driver = S3Storage
url = http://ega_vault_s3:9000
region = lega
bucket = lega
access_key = LEGA-VAULT-ACCESS-KEY
secret_key = LEGA-VAULT-SECRET-KEY
chunk_size = 4194304
=======
path = /ega/vault
>>>>>>> fcbefcc6

## Connecting to Local Broker
[broker]
enable_ssl = no
host = ega_mq
port = 5672
username = guest
password = guest
vhost = /
connection_attempts = 10
retry_delay = 10
heartbeat = 0

[postgres]
host = localhost
port = 5432
user = admin
password = secret
db = lega
try = 1
try_interval = 1

[keyserver]
endpoint_pgp = https://ega-keys/retrieve/pgp/%s
endpoint_rsa = https://ega-keys/active/rsa
ssl_certfile = /etc/ega/ssl.cert
ssl_keyfile = /etc/ega/ssl.key
host = 0.0.0.0
port = 443
health_endpoint = /health
# for now we default it to health endpoint until we provide an /info or status endpoint
status_endpoint = /health

[eureka]
endpoint = http://localhost:8761
# in seconds
interval = 20<|MERGE_RESOLUTION|>--- conflicted
+++ resolved
@@ -3,23 +3,17 @@
 log = nope
 
 [ingestion]
-<<<<<<< HEAD
 do_checksum = True
 
 [quality_control]
 keyserver_endpoint = https://ega_keys:9000/retrieve/%s/private
-use_ssl = False
-=======
-path = /ega/inbox/%(user_id)s
-staging = /ega/staging
->>>>>>> fcbefcc6
+verify_certificate = False
 
 [inbox]
 location = /ega/inbox/%s
 mode = 2750
 
 [vault]
-<<<<<<< HEAD
 ###########################
 # Back by POSIX fs
 ###########################
@@ -37,9 +31,6 @@
 access_key = LEGA-VAULT-ACCESS-KEY
 secret_key = LEGA-VAULT-SECRET-KEY
 chunk_size = 4194304
-=======
-path = /ega/vault
->>>>>>> fcbefcc6
 
 ## Connecting to Local Broker
 [broker]
