--- conflicted
+++ resolved
@@ -24,10 +24,6 @@
 from .utils.crypto import decrypt_from_vault
 
 LOG = logging.getLogger(__name__)
-<<<<<<< HEAD
-=======
-
->>>>>>> 214a5fc7
 
 def get_master_key():
     keyurl = CONF.get_value('keyserver', 'endpoint_rsa')
