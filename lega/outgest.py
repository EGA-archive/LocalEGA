#!/usr/bin/env python3
# -*- coding: utf-8 -*-

'''
####################################
#
# Decrypting file from the vault, given a stable ID.
#
# Only used for testing to see if:
# * the encrypted file can be decrypted
# * the decrypted content matches the original file (by comparing the checksums)
#
####################################
'''

import sys
import logging
from urllib.request import urlopen
#import tempfile
import json

from .conf import CONF
from .utils import db, checksum
from .utils.crypto import decrypt_from_vault

LOG = logging.getLogger(__name__)
<<<<<<< HEAD
=======

>>>>>>> fcbefcc6

def get_master_key():
    keyurl = CONF.get_value('keyserver', 'endpoint_rsa')
    LOG.info(f'Retrieving the Master Public Key from {keyurl}')
    try:
        # Prepare to contact the Keyserver for the Master key
        with urlopen(keyurl) as response:
            return json.loads(response.read().decode())
    except Exception as e:
        LOG.error(repr(e))
        LOG.critical('Problem contacting the Keyserver. Ingestion Worker terminated')
        sys.exit(1)


def get_info(fileid):
    # put your dirty hands in the database
    with db.connect() as conn:
        with conn.cursor() as cur:
            query = 'SELECT org_checksum, org_checksum_algo, filepath from files WHERE stable_id = %(file_id)s;'
            cur.execute(query, { 'file_id': fileid})
            return cur.fetchone()


def main(args=None):
    print("====== JUST FOR TESTING =======", file=sys.stderr)
    if not args:
        args = sys.argv[1:]

    CONF.setup(args) # re-conf

    master_key = get_master_key() # might exit

    LOG.info(f"Master Key ID: {master_key['id']}")
    LOG.debug(f"Master Key: {master_key}")

    stable_id = args[-1]
    LOG.debug(f"Requested stable ID: {stable_id}")
    org_checksum, org_checksum_algo, filepath = get_info(stable_id)
    LOG.debug(f"Orginal {org_checksum_algo} checksum: {org_checksum}")
    LOG.debug(f"Vault path: {filepath}")

    # Decrypting
    with open(filepath,'rb') as infile: #tempfile.TemporaryFile() as outfile,
        hasher = checksum.instantiate(org_checksum_algo)
        decrypt_from_vault(infile, master_key, hasher=hasher) # outfile=None

        # Check integrity of decrypted file
        if org_checksum != hasher.hexdigest():
            print("Aiiieeee...bummer.... Invalid checksum")
            sys.exit(2)
        else:
            sys.stdout.buffer.write(b"All good \xF0\x9F\x91\x8D\n")


if __name__ == '__main__':
    main()<|MERGE_RESOLUTION|>--- conflicted
+++ resolved
@@ -24,10 +24,6 @@
 from .utils.crypto import decrypt_from_vault
 
 LOG = logging.getLogger(__name__)
-<<<<<<< HEAD
-=======
-
->>>>>>> fcbefcc6
 
 def get_master_key():
     keyurl = CONF.get_value('keyserver', 'endpoint_rsa')
