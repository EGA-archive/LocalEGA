# -*- coding: utf-8 -*-

'''
####################################
#
# Database Connection
#
####################################
'''

import sys
import traceback
from functools import wraps
import logging
from enum import Enum
import aiopg
import psycopg2
import traceback
from socket import gethostname
from time import sleep

from ..conf import CONF
from .exceptions import FromUser

LOG = logging.getLogger('db')

class Status(Enum):
    Received = 'Received'
    In_Progress = 'In progress'
    Completed = 'Completed'
    Archived = 'Archived'
    Error = 'Error'

<<<<<<< HEAD
######################################
##         DB connection            ##
######################################
def connection_factory(func):
    '''\
    Async function to connect to the database.
    Used by the frontend
    '''
    @wraps(func)
    def wrapper(*args, **kwargs):
        db_args = { 'user'     : CONF.get('db','username'),
                    'password' : CONF.get('db','password'),
                    'database' : CONF.get('db','dbname'),
                    'host'     : CONF.get('db','host'),
                    'port'     : CONF.getint('db','port')
        }
        nb_try   = CONF.getint('db','try', fallback=1)
        try_interval = CONF.getint('db','try_interval', fallback=1)
        LOG.info(f"Initializing a connection to: {db_args['host']}:{db_args['port']}/{db_args['database']}")
        count = 0
        while count < nb_try:
            backoff = (2 ** (count // 10)) * try_interval
            # from  0 to  9, sleep 1 * try_interval secs
            # from 10 to 19, sleep 2 * try_interval secs
            # from 20 to 29, sleep 4 * try_interval secs ... etc
            try:
                return func(*args, **kwargs, **db_args,)
            except psycopg2.OperationalError as e:
                LOG.debug(f"Database connection error: {e!r}")
                LOG.debug(f"Retrying in {backoff} seconds")
                sleep( backoff )
                count += 1

        # fail to connect
        if nb_try:
            LOG.error(f"Database connection fail after {nb_try} attempts ... Exiting")
        else:
            LOG.error("Database connection attempts was set to 0 ... Exiting")
            
        sys.exit(1)
    return wrapper


######################################
##           Async code             ##
######################################
@connection_factory
async def create_pool(loop, **kwargs):
    '''\
    Async function to connect to the database.
    Used by the frontend.
    '''
    return await aiopg.create_pool(**kwargs, loop=loop, echo=True) # host,port, ... are filled in by the decorator
=======
######################################
##           Async code             ##
######################################
async def create_pool(loop):
    user     = CONF.get('db','username')
    password = CONF.get('db','password')
    database = CONF.get('db','dbname')
    host     = CONF.get('db','host')
    port     = CONF.getint('db','port')
    nb_try   = CONF.getint('db','try', fallback=1)
    try_interval = CONF.getint('db','try_interval', fallback=1)
    LOG.info(f"Initializing a connection to: {host}:{port}/{database}")
    left = 0
    while left < nb_try:
        backoff = (2 ** (left // 10)) * try_interval
        # from  0 to  9, sleep 1 * try_interval secs
        # from 10 to 19, sleep 2 * try_interval secs
        # from 20 to 29, sleep 4 * try_interval secs ... etc
        try:
            return await aiopg.create_pool(user=user, password=password, database=database, host=host, port=port, loop=loop, echo=True)
        except psycopg2.OperationalError as e:
            LOG.debug(f"Database connection error: {e!r}")
            LOG.debug(f"Retrying in {backoff} seconds")
            sleep( backoff )
            left += 1
    # fail to connect
    LOG.error(f"Database connection fail after {nb_try} attempts")
    sys.exit(1)
>>>>>>> 80f79cfa

async def get_file_info(pool, file_id):
    assert file_id, 'Eh? No file_id?'
    with (await pool.cursor()) as cur:
        query = 'SELECT filename, status, created_at, last_modified, stable_id FROM files WHERE id = %(file_id)s'
        await cur.execute(query, {'file_id': file_id})
        return await cur.fetchone()

async def get_user_info(pool, user_id):
    assert user_id, 'Eh? No user_id?'
    with (await pool.cursor()) as cur:
        query = 'SELECT filename, status, created_at, last_modified, stable_id FROM files WHERE user_id = %(user_id)s'
        await cur.execute(query, {'user_id': user_id})
        return await cur.fetchall()

######################################
##         "Classic" code           ##
######################################
def cache_connection(v):
    '''Decorator to cache into a global variable'''
    @wraps(v)
    def decorator(func):
        @wraps(func)
        def wrapper(*args, **kwargs):
            g = globals()
            if v not in g or g[v].closed:
                g[v] = func(*args, **kwargs)
            return g[v]
        return wrapper
    return decorator
<<<<<<< HEAD

@cache_connection('DB_CONNECTION')
@connection_factory
def connect(**kwargs):
    '''Get the database connection (which encapsulates a database session)

    Upon success, the connection is cached.

    Before success, we try to connect `nb_try` times every `try_interval` seconds (defined in CONF)
    '''
    return psycopg2.connect(**kwargs) # host,port, ... are filled in by the connection_factory decorator

# @cache_connection('DB_CONNECTION')
# def connect():
#     '''Get the database connection (which encapsulates a database session)

#     Upon success, the connection is cached.

#     Before success, we try to connect `nb_try` times every `try_interval` seconds (defined in CONF)
#     '''
#     user     = CONF.get('db','username')
#     password = CONF.get('db','password')
#     database = CONF.get('db','dbname')
#     host     = CONF.get('db','host')
#     port     = CONF.getint('db','port')
#     nb_try   = CONF.getint('db','try', fallback=1)
#     try_interval = CONF.getint('db','try_interval', fallback=1)
#     LOG.info(f"Initializing a connection to: {host}:{port}/{database}")
#     left = 0
#     while left < nb_try:
#         backoff = (2 ** (left // 10)) * try_interval
#         # from  0 to  9, sleep 1 * try_interval secs
#         # from 10 to 19, sleep 2 * try_interval secs
#         # from 20 to 29, sleep 4 * try_interval secs ... etc
#         try:
#             return psycopg2.connect(user=user, password=password, database=database, host=host, port=port)
#         except psycopg2.OperationalError as e:
#             LOG.debug(f"Database connection error: {e!r}")
#             LOG.debug(f"Retrying in {backoff} seconds")
#             sleep( backoff )
#             left += 1
#     # fail to connect
#     LOG.error(f"Database connection fail after {nb_try} attempts")
#     sys.exit(1)

=======

@cache_connection('DB_CONNECTION')
def connect():
    '''Get the database connection (which encapsulates a database session)

    Upon success, the connection is cached.

    Before success, we try to connect `nb_try` times every `try_interval` seconds (defined in CONF)
    '''
    user     = CONF.get('db','username')
    password = CONF.get('db','password')
    database = CONF.get('db','dbname')
    host     = CONF.get('db','host')
    port     = CONF.getint('db','port')
    nb_try   = CONF.getint('db','try', fallback=1)
    try_interval = CONF.getint('db','try_interval', fallback=1)
    LOG.info(f"Initializing a connection to: {host}:{port}/{database}")
    left = 0
    while left < nb_try:
        backoff = (2 ** (left // 10)) * try_interval
        # from  0 to  9, sleep 1 * try_interval secs
        # from 10 to 19, sleep 2 * try_interval secs
        # from 20 to 29, sleep 4 * try_interval secs ... etc
        try:
            return psycopg2.connect(user=user, password=password, database=database, host=host, port=port)
        except psycopg2.OperationalError as e:
            LOG.debug(f"Database connection error: {e!r}")
            LOG.debug(f"Retrying in {backoff} seconds")
            sleep( backoff )
            left += 1
    # fail to connect
    LOG.error(f"Database connection fail after {nb_try} attempts")
    sys.exit(1)

>>>>>>> 80f79cfa

def insert_file(filename, user_id):
    with connect() as conn:
        with conn.cursor() as cur:
            cur.execute('SELECT insert_file(%(filename)s,%(user_id)s,%(status)s);',{
                'filename': filename,
                'user_id': user_id,
                'status' : Status.Received.value })
            file_id = (cur.fetchone())[0]
            if file_id:
                LOG.debug(f'Created id {file_id} for {filename}')
                return file_id
            else:
                raise Exception('Database issue with insert_file')
 

def get_errors(from_user=False):
    query = 'SELECT * from errors WHERE from_user = true;' if from_user else 'SELECT * from errors;'
    with connect() as conn:
        with conn.cursor() as cur:
            cur.execute(query)
            return cur.fetchall()

def set_error(file_id, error):
    assert file_id, 'Eh? No file_id?'
    assert error, 'Eh? No error?'
    LOG.debug(f'Setting error for {file_id}: {error!s}')
    from_user = isinstance(error,FromUser)
    hostname = gethostname()
    with connect() as conn:
        with conn.cursor() as cur:
            cur.execute('SELECT insert_error(%(file_id)s,%(msg)s,%(from_user)s);',
                        {'msg':f"[{hostname}][{error.__class__.__name__}] {error!s}", 'file_id': file_id, 'from_user': from_user})

def get_details(file_id):
    with connect() as conn:
        with conn.cursor() as cur:
            query = 'SELECT filename, org_checksum, org_checksum_algo, stable_id, reenc_checksum from files WHERE id = %(file_id)s;'
            cur.execute(query, { 'file_id': file_id})
            return cur.fetchone()

def set_progress(file_id, staging_name, enc_checksum, enc_checksum_algo, org_checksum, org_checksum_algo):
    assert file_id, 'Eh? No file_id?'
    assert staging_name, 'Eh? No staging name?'
    LOG.debug(f'Updating status file_id {file_id}')
    with connect() as conn:
        with conn.cursor() as cur:
            cur.execute('UPDATE files '
                        'SET status = %(status)s, '
                        '    staging_name = %(name)s, '
                        '    enc_checksum = %(enc_checksum)s, enc_checksum_algo = %(enc_checksum_algo)s, '
                        '    org_checksum = %(org_checksum)s, org_checksum_algo = %(org_checksum_algo)s '
                        'WHERE id = %(file_id)s;',
                        {'status': Status.In_Progress.value,
                         'file_id': file_id,
                         'name': staging_name,
                         'enc_checksum': enc_checksum, 'enc_checksum_algo': enc_checksum_algo,
                         'org_checksum': org_checksum, 'org_checksum_algo': org_checksum_algo,
                        })

def set_encryption(file_id, info, digest):
    assert file_id, 'Eh? No file_id?'
    with connect() as conn:
        with conn.cursor() as cur:
            cur.execute('UPDATE files SET reenc_info = %(reenc_info)s, reenc_checksum = %(digest)s, status = %(status)s WHERE id = %(file_id)s;',
                        {'reenc_info': info, 'file_id': file_id, 'digest': digest, 'status': Status.Completed.value})

def finalize_file(file_id, stable_id, filesize):
    assert file_id, 'Eh? No file_id?'
    assert stable_id, 'Eh? No stable_id?'
    LOG.debug(f'Setting final name for file_id {file_id}: {stable_id}')
    with connect() as conn:
        with conn.cursor() as cur:
            cur.execute('UPDATE files '
                        'SET status = %(status)s, stable_id = %(stable_id)s, reenc_size = %(filesize)s '
                        'WHERE id = %(file_id)s;',
                        {'stable_id': stable_id, 'file_id': file_id, 'status': Status.Archived.value, 'filesize': filesize})


def insert_user(user_id, password_hash, pubkey):
    with connect() as conn:
        with conn.cursor() as cur:
            cur.execute('SELECT insert_user(%(uid)s,%(ph)s,%(pk)s);',
                        { 'uid': user_id,
                          'ph': password_hash,
                          'pk': pubkey })
            internal_id = (cur.fetchone())[0]
            if internal_id:
                LOG.debug(f'User {user_id} added to the database (as entry {internal_id}).')
            else:
                raise Exception('Database issue with insert_user')

######################################
##           Decorator              ##
######################################

def catch_error(func):
    '''Decorator to store the raised exception in the database'''
    @wraps(func)
    def wrapper(*args):
        try:
            res = func(*args)
            return res
        except Exception as e:
            if isinstance(e,AssertionError):
                raise e

            exc_type, exc_obj, exc_tb = sys.exc_info()
            g = traceback.walk_tb(exc_tb)
            frame, lineno = next(g) # that should be the decorator
            try:
                frame, lineno = next(g) # that should be where is happened
            except StopIteration:
                pass # In case the trace is too short

            #fname = os.path.split(frame.f_code.co_filename)[1]
            fname = frame.f_code.co_filename
            LOG.debug(f'Exception: {exc_type} in {fname} on line: {lineno}')

            try:
                data = args[-1]
                file_id = data['file_id'] # I should have it
                set_error(file_id, e)
            except Exception as e2:
                LOG.error(f'Exception: {e!r}')
                print(repr(e), file=sys.stderr)
            return None
    return wrapper<|MERGE_RESOLUTION|>--- conflicted
+++ resolved
@@ -31,7 +31,6 @@
     Archived = 'Archived'
     Error = 'Error'
 
-<<<<<<< HEAD
 ######################################
 ##         DB connection            ##
 ######################################
@@ -85,36 +84,6 @@
     Used by the frontend.
     '''
     return await aiopg.create_pool(**kwargs, loop=loop, echo=True) # host,port, ... are filled in by the decorator
-=======
-######################################
-##           Async code             ##
-######################################
-async def create_pool(loop):
-    user     = CONF.get('db','username')
-    password = CONF.get('db','password')
-    database = CONF.get('db','dbname')
-    host     = CONF.get('db','host')
-    port     = CONF.getint('db','port')
-    nb_try   = CONF.getint('db','try', fallback=1)
-    try_interval = CONF.getint('db','try_interval', fallback=1)
-    LOG.info(f"Initializing a connection to: {host}:{port}/{database}")
-    left = 0
-    while left < nb_try:
-        backoff = (2 ** (left // 10)) * try_interval
-        # from  0 to  9, sleep 1 * try_interval secs
-        # from 10 to 19, sleep 2 * try_interval secs
-        # from 20 to 29, sleep 4 * try_interval secs ... etc
-        try:
-            return await aiopg.create_pool(user=user, password=password, database=database, host=host, port=port, loop=loop, echo=True)
-        except psycopg2.OperationalError as e:
-            LOG.debug(f"Database connection error: {e!r}")
-            LOG.debug(f"Retrying in {backoff} seconds")
-            sleep( backoff )
-            left += 1
-    # fail to connect
-    LOG.error(f"Database connection fail after {nb_try} attempts")
-    sys.exit(1)
->>>>>>> 80f79cfa
 
 async def get_file_info(pool, file_id):
     assert file_id, 'Eh? No file_id?'
@@ -145,7 +114,6 @@
             return g[v]
         return wrapper
     return decorator
-<<<<<<< HEAD
 
 @cache_connection('DB_CONNECTION')
 @connection_factory
@@ -158,75 +126,6 @@
     '''
     return psycopg2.connect(**kwargs) # host,port, ... are filled in by the connection_factory decorator
 
-# @cache_connection('DB_CONNECTION')
-# def connect():
-#     '''Get the database connection (which encapsulates a database session)
-
-#     Upon success, the connection is cached.
-
-#     Before success, we try to connect `nb_try` times every `try_interval` seconds (defined in CONF)
-#     '''
-#     user     = CONF.get('db','username')
-#     password = CONF.get('db','password')
-#     database = CONF.get('db','dbname')
-#     host     = CONF.get('db','host')
-#     port     = CONF.getint('db','port')
-#     nb_try   = CONF.getint('db','try', fallback=1)
-#     try_interval = CONF.getint('db','try_interval', fallback=1)
-#     LOG.info(f"Initializing a connection to: {host}:{port}/{database}")
-#     left = 0
-#     while left < nb_try:
-#         backoff = (2 ** (left // 10)) * try_interval
-#         # from  0 to  9, sleep 1 * try_interval secs
-#         # from 10 to 19, sleep 2 * try_interval secs
-#         # from 20 to 29, sleep 4 * try_interval secs ... etc
-#         try:
-#             return psycopg2.connect(user=user, password=password, database=database, host=host, port=port)
-#         except psycopg2.OperationalError as e:
-#             LOG.debug(f"Database connection error: {e!r}")
-#             LOG.debug(f"Retrying in {backoff} seconds")
-#             sleep( backoff )
-#             left += 1
-#     # fail to connect
-#     LOG.error(f"Database connection fail after {nb_try} attempts")
-#     sys.exit(1)
-
-=======
-
-@cache_connection('DB_CONNECTION')
-def connect():
-    '''Get the database connection (which encapsulates a database session)
-
-    Upon success, the connection is cached.
-
-    Before success, we try to connect `nb_try` times every `try_interval` seconds (defined in CONF)
-    '''
-    user     = CONF.get('db','username')
-    password = CONF.get('db','password')
-    database = CONF.get('db','dbname')
-    host     = CONF.get('db','host')
-    port     = CONF.getint('db','port')
-    nb_try   = CONF.getint('db','try', fallback=1)
-    try_interval = CONF.getint('db','try_interval', fallback=1)
-    LOG.info(f"Initializing a connection to: {host}:{port}/{database}")
-    left = 0
-    while left < nb_try:
-        backoff = (2 ** (left // 10)) * try_interval
-        # from  0 to  9, sleep 1 * try_interval secs
-        # from 10 to 19, sleep 2 * try_interval secs
-        # from 20 to 29, sleep 4 * try_interval secs ... etc
-        try:
-            return psycopg2.connect(user=user, password=password, database=database, host=host, port=port)
-        except psycopg2.OperationalError as e:
-            LOG.debug(f"Database connection error: {e!r}")
-            LOG.debug(f"Retrying in {backoff} seconds")
-            sleep( backoff )
-            left += 1
-    # fail to connect
-    LOG.error(f"Database connection fail after {nb_try} attempts")
-    sys.exit(1)
-
->>>>>>> 80f79cfa
 
 def insert_file(filename, user_id):
     with connect() as conn:
