language: python
python: 3.6
install: true
cache:
  directories:
    - $HOME/.m2

git:
  depth: false
  quiet: true

stages:
  - name: preflight
  - name: tests
<<<<<<< HEAD
    if: type = pull_request
=======
>>>>>>> 1f8f2f07
  - name: images
    if: type = pull_request AND branch = master

jobs:
  include:
    - stage: preflight
      name: "Unit Tests"
      python: 3.6
      before_script: pip install tox-travis
      script: tox
    - stage: preflight
      if: type = pull_request
      services: docker
      name: "Images build"
      before_script:
        - pip install tox-travis
        - cd deploy/images
        # Pulling image for layer caching
        - make -j 2 pull-base pull-inbox IMGTAG=latest
      script:
        - make -j 4 base inbox unit-tests
        - make -j 2 push-base push-inbox
    - stage: tests
      name: "Integration Tests"
      services: docker
      before_script:
        - pip3 install -r requirements.txt
        - git clone https://github.com/bats-core/bats-core.git
        - pushd bats-core && git checkout v1.1.0 && sudo ./install.sh /usr/local && popd
        - cd deploy
        - make -C images -j 2 pull-base pull-inbox
        - make -C images -j 2 retag-base retag-inbox
        - make prepare
        - make bootstrap ARGS="--keyserver ega"
        - sudo chown -R travis private
        - make up OMIT="--scale res=0"
        - make preflight-check
      script:
        - cd ../tests
        - bats integration
    - stage: tests
      name: "Robustness Tests"
      services: docker
      before_script:
        - pip3 install -r requirements.txt
        - git clone https://github.com/bats-core/bats-core.git
        - pushd bats-core && git checkout v1.1.0 && sudo ./install.sh /usr/local && popd
        - cd deploy
        - make -C images -j 2 pull-base pull-inbox
        - make -C images -j 2 retag-base retag-inbox
        - make prepare
        - make bootstrap ARGS="--keyserver ega"
        - sudo chown -R travis private
        - make up OMIT="--scale res=0"
        - make preflight-check
      script:
        - cd ../tests
        - bats robustness
    - stage: tests
      name: "Stress Tests"
      services: docker
      script: echo "Stress Tests.... hmm... later"
    - stage: tests
      name: "Security Tests"
      services: docker
      before_script:
        - pip3 install -r requirements.txt
        - git clone https://github.com/bats-core/bats-core.git
        - pushd bats-core && git checkout v1.1.0 && sudo ./install.sh /usr/local && popd
        - cd deploy
        - make -C images -j 2 pull-base pull-inbox
        - make -C images -j 2 retag-base retag-inbox
        - make prepare
        - make bootstrap ARGS="--keyserver ega"
        - sudo chown -R travis private
        - make up OMIT="--scale res=0"
        - make preflight-check
      script:
        - cd ../tests
        - bats security
<<<<<<< HEAD
    # Retagging the images
    - stage: images
      services: docker
      name: "Images Retag"
      before_script:
        - cd deploy/images
      script:
        - make -j 2 pull-base pull-inbox
        - make retag-base retag-inbox
        - make -j 2 push-base push-inbox IMGTAG=latest
        - make clean-tag-base clean-tag-inbox
    # #
    # # Old tests. Make them succeed with "|| :"
    # #
    # - stage: tests
    #   name: "Old Tests"
    #   before_script:
    #     - pip3 install -r requirements.txt
    #     - cd deploy
    #     - make prepare
    #     - make bootstrap ARGS='--inbox mina --keyserver ega'
    #     - sudo chown -R travis private
    #     - make up
    #     - docker-compose ps
    #   script:
    #     - cd tests
    #     - mvn test -Dtest=IngestionTests -B || echo 'Nope'
    #     - mvn test -Dtest=OutgestionTests -B || echo 'Nope'
    #     - mvn test -Dtest=RobustnessTests -B || echo 'Nope'
=======
    - stage: tests
      name: "Cucumber Ingestion Tests"
      before_script:
        - pip3 install -r requirements.txt
        - cd deploy
        - make prepare
        - make bootstrap ARGS='--inbox mina --keyserver ega'
        - sudo chown -R travis private
        - make up OMIT="--scale res=0"
        - make preflight-check
      script:
        - cd tests
        - mvn test -Dtest=IngestionTests
    - stage: tests
      name: "Cucumber Outgestion Tests"
      before_script:
        - pip3 install -r requirements.txt
        - cd deploy
        - make prepare
        - make bootstrap ARGS='--inbox mina --keyserver ega'
        - sudo chown -R travis private
        - make up
        - make preflight-check
      script:
        - cd tests
        - mvn test -Dtest=OutgestionTests
    - stage: tests
      name: "Cucumber Robustness Tests"
      before_script:
        - pip3 install -r requirements.txt
        - cd deploy
        - make prepare
        - make bootstrap ARGS='--inbox mina --keyserver ega'
        - sudo chown -R travis private
        - make up OMIT="--scale res=0"
        - make preflight-check
      script:
        - cd tests
        - mvn test -Dtest=RobustnessTests

    - stage: images
      name: "Images Build"
      script: echo 'Next PR'
>>>>>>> 1f8f2f07

notifications:
  email: false
  slack:
    secure: eUyEWWvrFbzW+j+WKIOrHm7zeJ+6+o/WmI5cp1UYsOT9emxGE4kzW057cG9EV+sgKUdoYP1zSfCH0TLSOjY7otyqccqZH5WxDtiBSEXpkA8ID8jzQnX1VZWFn1vK+gWpER87VdLonVGt4db1lqE3Gm/uCbEqzrmfYjE1Hrk4PM8FfLQfD3+YBPUnWGSZKAPmdHAKh7IF9VQ6f1zaspijp/Sxa7Dk9F+Z4o2nsZ1woSyOVAwWLJhkvEafyEFfb/9tPMF1wtoXlLEzV1JDRzyjzbLGXQcpo6+Qx3+v7w6eRbriifOq2tByBfeI+RlWytwOgb+B/mfN0uFPbdg/Bgr//NMDrqwCnFQs7A2Dj287mQZI4YpRvh4Cneu3ReVGQKd9SJq28BliwXBBv3xyeFfGEbBOMNKb0VCsNjRuWITncf/qx3Vxn13VAYxcdA9EZpa1UzT6V94nlbLUq3twFKBJiDmpraYnI+JGFCZ32Xh8bySNqbEBe7TnqAG015c4pKKx++3IQJePfSPbRKzwWNAM5yG7RuVmud5fxfN+KdQz7vKfjOeaHKG4PScfhRT0zthtgmPG+m5eCprIbdFlacU3UyobLtxZd8wI9qJnGGvB3bHOsuaqpS2ymDWbd/n1aeryrcTkS/gPuwMvTs6S32pRf/orKqyLfnSZPeTcOevbzHw=<|MERGE_RESOLUTION|>--- conflicted
+++ resolved
@@ -12,15 +12,15 @@
 stages:
   - name: preflight
   - name: tests
-<<<<<<< HEAD
     if: type = pull_request
-=======
->>>>>>> 1f8f2f07
   - name: images
     if: type = pull_request AND branch = master
 
 jobs:
   include:
+    #
+    # Unit Tests and Image Build
+    #
     - stage: preflight
       name: "Unit Tests"
       python: 3.6
@@ -38,6 +38,9 @@
       script:
         - make -j 4 base inbox unit-tests
         - make -j 2 push-base push-inbox
+    #
+    # BATS Tests
+    #
     - stage: tests
       name: "Integration Tests"
       services: docker
@@ -96,42 +99,16 @@
       script:
         - cd ../tests
         - bats security
-<<<<<<< HEAD
-    # Retagging the images
-    - stage: images
-      services: docker
-      name: "Images Retag"
-      before_script:
-        - cd deploy/images
-      script:
-        - make -j 2 pull-base pull-inbox
-        - make retag-base retag-inbox
-        - make -j 2 push-base push-inbox IMGTAG=latest
-        - make clean-tag-base clean-tag-inbox
-    # #
-    # # Old tests. Make them succeed with "|| :"
-    # #
-    # - stage: tests
-    #   name: "Old Tests"
-    #   before_script:
-    #     - pip3 install -r requirements.txt
-    #     - cd deploy
-    #     - make prepare
-    #     - make bootstrap ARGS='--inbox mina --keyserver ega'
-    #     - sudo chown -R travis private
-    #     - make up
-    #     - docker-compose ps
-    #   script:
-    #     - cd tests
-    #     - mvn test -Dtest=IngestionTests -B || echo 'Nope'
-    #     - mvn test -Dtest=OutgestionTests -B || echo 'Nope'
-    #     - mvn test -Dtest=RobustnessTests -B || echo 'Nope'
-=======
+    #
+    # Cucumber Tests
+    #
     - stage: tests
       name: "Cucumber Ingestion Tests"
       before_script:
         - pip3 install -r requirements.txt
         - cd deploy
+        - make -C images -j 2 pull-base pull-inbox
+        - make -C images -j 2 retag-base retag-inbox
         - make prepare
         - make bootstrap ARGS='--inbox mina --keyserver ega'
         - sudo chown -R travis private
@@ -145,6 +122,8 @@
       before_script:
         - pip3 install -r requirements.txt
         - cd deploy
+        - make -C images -j 2 pull-base pull-inbox
+        - make -C images -j 2 retag-base retag-inbox
         - make prepare
         - make bootstrap ARGS='--inbox mina --keyserver ega'
         - sudo chown -R travis private
@@ -158,6 +137,8 @@
       before_script:
         - pip3 install -r requirements.txt
         - cd deploy
+        - make -C images -j 2 pull-base pull-inbox
+        - make -C images -j 2 retag-base retag-inbox
         - make prepare
         - make bootstrap ARGS='--inbox mina --keyserver ega'
         - sudo chown -R travis private
@@ -166,11 +147,20 @@
       script:
         - cd tests
         - mvn test -Dtest=RobustnessTests
+    #
+    # Retagging the images
+    #
+    - stage: images
+      services: docker
+      name: "Images Retag"
+      before_script:
+        - cd deploy/images
+      script:
+        - make -j 2 pull-base pull-inbox
+        - make retag-base retag-inbox
+        - make -j 2 push-base push-inbox IMGTAG=latest
+        - make clean-tag-base clean-tag-inbox
 
-    - stage: images
-      name: "Images Build"
-      script: echo 'Next PR'
->>>>>>> 1f8f2f07
 
 notifications:
   email: false
