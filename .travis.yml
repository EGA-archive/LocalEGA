language: python

python: 3.6

services: docker

# command to install dependencies

stages:
  - name: unit tests
    if: type IN (push, pull_request)
  - name: integration tests
    if: type IN (pull_request)

jobs:
  include:
    - stage: unit tests
      python: 3.6
      before_script:
        - pip install tox-travis
      # command to run tests
      script: tox
    - stage: integration tests
      before_script:
<<<<<<< HEAD
        - cd deployments/docker
        - make bootstrap
=======
        - cd docker
        - make bootstrap ARGS="--inbox mina"
>>>>>>> 21f90ed7
        - sudo chown -R travis private
        - docker network create cega
        - make up
        - docker-compose ps
      script:
        - sleep 10
        - cd tests
        - mvn test -Dtest=CommonTests -B
    - stage: integration tests
      before_script:
<<<<<<< HEAD
        - cd deployments/docker
        - make bootstrap
=======
        - cd docker
        - make bootstrap ARGS="--inbox mina"
>>>>>>> 21f90ed7
        - sudo chown -R travis private
        - docker network create cega
        - make up
        - docker-compose ps
      script:
        - sleep 10
        - cd tests
        - mvn test -Dtest=RobustnessTests -B

notifications:
  email: false
  slack:
    secure: eUyEWWvrFbzW+j+WKIOrHm7zeJ+6+o/WmI5cp1UYsOT9emxGE4kzW057cG9EV+sgKUdoYP1zSfCH0TLSOjY7otyqccqZH5WxDtiBSEXpkA8ID8jzQnX1VZWFn1vK+gWpER87VdLonVGt4db1lqE3Gm/uCbEqzrmfYjE1Hrk4PM8FfLQfD3+YBPUnWGSZKAPmdHAKh7IF9VQ6f1zaspijp/Sxa7Dk9F+Z4o2nsZ1woSyOVAwWLJhkvEafyEFfb/9tPMF1wtoXlLEzV1JDRzyjzbLGXQcpo6+Qx3+v7w6eRbriifOq2tByBfeI+RlWytwOgb+B/mfN0uFPbdg/Bgr//NMDrqwCnFQs7A2Dj287mQZI4YpRvh4Cneu3ReVGQKd9SJq28BliwXBBv3xyeFfGEbBOMNKb0VCsNjRuWITncf/qx3Vxn13VAYxcdA9EZpa1UzT6V94nlbLUq3twFKBJiDmpraYnI+JGFCZ32Xh8bySNqbEBe7TnqAG015c4pKKx++3IQJePfSPbRKzwWNAM5yG7RuVmud5fxfN+KdQz7vKfjOeaHKG4PScfhRT0zthtgmPG+m5eCprIbdFlacU3UyobLtxZd8wI9qJnGGvB3bHOsuaqpS2ymDWbd/n1aeryrcTkS/gPuwMvTs6S32pRf/orKqyLfnSZPeTcOevbzHw=<|MERGE_RESOLUTION|>--- conflicted
+++ resolved
@@ -22,13 +22,8 @@
       script: tox
     - stage: integration tests
       before_script:
-<<<<<<< HEAD
-        - cd deployments/docker
+        - cd docker
         - make bootstrap
-=======
-        - cd docker
-        - make bootstrap ARGS="--inbox mina"
->>>>>>> 21f90ed7
         - sudo chown -R travis private
         - docker network create cega
         - make up
@@ -39,13 +34,8 @@
         - mvn test -Dtest=CommonTests -B
     - stage: integration tests
       before_script:
-<<<<<<< HEAD
-        - cd deployments/docker
+        - cd docker
         - make bootstrap
-=======
-        - cd docker
-        - make bootstrap ARGS="--inbox mina"
->>>>>>> 21f90ed7
         - sudo chown -R travis private
         - docker network create cega
         - make up
